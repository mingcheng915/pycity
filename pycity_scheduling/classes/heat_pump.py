--- conflicted
+++ resolved
@@ -34,12 +34,7 @@
         tMax :
 
         lowerActivationLimit:
-<<<<<<< HEAD
             Minimal percentage the heatpump operates with. The heatpump can always turn fully off.
-=======
-            Minimal percentage the heatpump operates with. If this value is
-            larger than zero, the heatpump never turns fully off.
->>>>>>> f1341665
         heat
         power
         """
@@ -81,9 +76,8 @@
         ThermalEntity.populate_model(self, model, mode)
         ElectricalEntity.populate_model(self, model, mode)
 
-<<<<<<< HEAD
         if self.lowerActivationLimit != 0:
-            for t in self.OP_TIME_VEC:
+            for t in self.op_time_vec:
                 self.P_Th_vars[t].lb = -gurobi.GRB.INFINITY
                 op_status = model.addVar(vtype=gurobi.GRB.BINARY, name="%s_P_Op_b_t=%i" % (self._long_ID, t + 1))
                 op_range = model.addVar(vtype=gurobi.GRB.CONTINUOUS, lb=self.lowerActivationLimit, ub=1,
@@ -100,22 +94,11 @@
             for var in self.P_Th_vars:
                 var.lb = -self.P_Th_Nom
                 var.ub = 0
-            for t in self.OP_TIME_VEC:
+            for t in self.op_time_vec:
                 model.addConstr(
                     -self.P_Th_vars[t] == self.COP[t] * self.P_El_vars[t],
                     "{0:s}_Th_El_coupl_at_t={1}".format(self._long_ID, t)
                 )
-=======
-        for var in self.P_Th_vars:
-            var.lb = -self.P_Th_Nom
-            var.ub = -self.lowerActivationLimit*self.P_Th_Nom
-
-        for t in self.op_time_vec:
-            model.addConstr(
-                -self.P_Th_vars[t] == self.COP[t] * self.P_El_vars[t],
-                "{0:s}_Th_El_coupl_at_t={1}".format(self._long_ID, t)
-            )
->>>>>>> f1341665
 
     def update_schedule(self, mode=""):
         ThermalEntity.update_schedule(self, mode)
