--- conflicted
+++ resolved
@@ -11,12 +11,6 @@
     Extension of pycity class CHP for scheduling purposes.
     """
 
-<<<<<<< HEAD
-    def __init__(self, environment, P_Th_Nom, P_El_Nom, eta, tMax=85,
-                 lowerActivationLimit=0):
-        p_nominal = P_El_Nom / 1000
-        q_nominal = P_Th_Nom / 1000
-=======
     def __init__(self, environment, P_Th_Nom, P_El_Nom=0, eta=1, tMax=85,
                  lowerActivationLimit=0):
         """Initialize CombinedHeatPower.
@@ -46,7 +40,7 @@
             p_nominal = q_nominal
         else:
             p_nominal = P_El_Nom * 1000
->>>>>>> f1341665
+
         super(CombinedHeatPower, self).__init__(environment.timer, environment,
                                                 p_nominal, q_nominal, eta,
                                                 tMax, lowerActivationLimit)
@@ -68,30 +62,21 @@
         ThermalEntity.populate_model(self, model, mode)
         ElectricalEntity.populate_model(self, model, mode)
 
-<<<<<<< HEAD
         if self.lowerActivationLimit != 0:
-            for t in self.OP_TIME_VEC:
+            for t in self.op_time_vec:
                 self.P_Th_vars[t].lb = -gurobi.GRB.INFINITY
                 self.P_El_vars[t].lb = -gurobi.GRB.INFINITY
                 op_status = model.addVar(vtype=gurobi.GRB.BINARY, name="%s_P_Op_b_t=%i" % (self._long_ID, t + 1))
                 op_range = model.addVar(vtype=gurobi.GRB.CONTINUOUS, lb=self.lowerActivationLimit, ub=1,
                                         name="%s_P_Op_d_t=%i" % (self._long_ID, t + 1))
-                model.addConstr(op_status*op_range*self.P_Th_Nom == -self.P_Th_vars[t])
+                model.addConstr(op_status*op_range*self.qNominal / 1000 == -self.P_Th_vars[t])
         else:
             for var in self.P_Th_vars:
-                var.lb = -self.P_Th_Nom
+                var.lb = -self.qNominal / 1000
                 var.ub = 0
             for var in self.P_El_vars:
-                var.lb = -self.P_El_Nom
+                var.lb = -self.pNominal / 1000
                 var.ub = 0
-=======
-        for var in self.P_Th_vars:
-            var.lb = -self.qNominal / 1000
-            var.ub = 0
-        for var in self.P_El_vars:
-            var.lb = -self.pNominal / 1000
-            var.ub = 0
->>>>>>> f1341665
 
         # original function
         # 'qubic' -> would not work with Gurobi
